--- conflicted
+++ resolved
@@ -914,14 +914,11 @@
 // code, etc.
 void OptimizeModule(const remill::Arch *arch, const Program &program,
                     llvm::Module &module) {
-<<<<<<< HEAD
-=======
 
   if (auto err = module.materializeAll(); remill::IsError(err)) {
     LOG(FATAL) << remill::GetErrorString(err);
   }
 
->>>>>>> f298ffdf
   if (auto used = module.getGlobalVariable("llvm.used"); used) {
     used->setLinkage(llvm::GlobalValue::PrivateLinkage);
     used->eraseFromParent();
@@ -1014,11 +1011,6 @@
   RemoveUnusedCalls(module, "__fpclassifyf", changed_funcs);
   RemoveUnusedCalls(module, "__fpclassifyld", changed_funcs);
 
-<<<<<<< HEAD
-  //  auto &context = module.getContext();
-  //  const auto fp80_type = llvm::Type::getX86_FP80Ty(context);
-=======
->>>>>>> f298ffdf
 
   do {
 
